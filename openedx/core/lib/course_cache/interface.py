--- conflicted
+++ resolved
@@ -433,29 +433,8 @@
         """
         Arguments:
             removal_condition (UsageKey -> bool)
-<<<<<<< HEAD
             remove_orphans (bool): If True, remove all blocks that become
                 orphans. Does not incur a significant performance hit.
-=======
-        """
-        # Trivial case: If the root block satisfies the removal condition, then
-        # just remove the entire structure.
-        if removal_condition(self.root_block_key):
-            self._adj = {}
-            return
-
-        traversal = traverse_topologically(
-            start_node=self.root_block_key,
-            get_parents=self.get_parents,
-            get_children=self.get_children
-        )
-
-        # Skip the first (root) block because
-        # (a) We already checked it against the removal condition, and
-        # (b) It would be wrongly flagged as is_orphan in the next for loop.
-        __ = next(traversal)
->>>>>>> 381fa006
-
         """
         for usage_key in self.topological_traversal():
             remove_as_orphan = (
