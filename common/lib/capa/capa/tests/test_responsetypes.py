--- conflicted
+++ resolved
@@ -14,12 +14,9 @@
 import zipfile
 
 import mock
-<<<<<<< HEAD
 import itertools
-=======
 from pytz import UTC
 import requests
->>>>>>> 8323939b
 
 from . import new_loncapa_problem, test_capa_system, load_fixture
 import calc
