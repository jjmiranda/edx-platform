import copy
from fs.errors import ResourceNotFoundError
import itertools
import json
import logging
from lxml import etree
from lxml.html import rewrite_links
from path import path
import os
import sys

from pkg_resources import resource_string

from .capa_module import only_one, ComplexEncoder
from .editing_module import EditingDescriptor
from .html_checker import check_html
from progress import Progress
from .stringify import stringify_children
from .x_module import XModule
from .xml_module import XmlDescriptor
from xmodule.modulestore import Location
import openendedchild

from combined_open_ended_rubric import CombinedOpenEndedRubric

log = logging.getLogger("mitx.courseware")

class SelfAssessmentModule(openendedchild.OpenEndedChild):
    """
    A Self Assessment module that allows students to write open-ended responses,
    submit, then see a rubric and rate themselves.  Persists student supplied
    hints, answers, and assessment judgment (currently only correct/incorrect).
    Parses xml definition file--see below for exact format.

    Sample XML format:
    <selfassessment>
        <hintprompt>
            What hint about this problem would you give to someone?
        </hintprompt>
        <submitmessage>
            Save Succcesful.  Thanks for participating!
        </submitmessage>
    </selfassessment>
    """

    def setup_response(self, system, location, definition, descriptor):
        """
        Sets up the module
        @param system: Modulesystem
        @param location: location, to let the module know where it is.
        @param definition: XML definition of the module.
        @param descriptor: SelfAssessmentDescriptor
        @return: None
        """
        self.submit_message = definition['submitmessage']
        self.hint_prompt = definition['hintprompt']
        self.prompt = stringify_children(self.prompt)
        self.rubric = stringify_children(self.rubric)

    def get_html(self, system):
        """
        Gets context and renders HTML that represents the module
        @param system: Modulesystem
        @return: Rendered HTML
        """
        #set context variables and render template
        if self.state != self.INITIAL:
            latest = self.latest_answer()
            previous_answer = latest if latest is not None else ''
        else:
            previous_answer = ''

        context = {
            'prompt': self.prompt,
            'previous_answer': previous_answer,
            'ajax_url': system.ajax_url,
            'initial_rubric': self.get_rubric_html(system),
            'initial_hint': "",
            'initial_message': self.get_message_html(),
            'state': self.state,
            'allow_reset': self._allow_reset(),
            'child_type': 'selfassessment',
            'accept_file_upload': self.accept_file_upload,
        }

        html = system.render_template('self_assessment_prompt.html', context)
        return html


    def handle_ajax(self, dispatch, get, system):
        """
        This is called by courseware.module_render, to handle an AJAX call.
        "get" is request.POST.

        Returns a json dictionary:
        { 'progress_changed' : True/False,
        'progress': 'none'/'in_progress'/'done',
        <other request-specific values here > }
        """

        handlers = {
            'save_answer': self.save_answer,
            'save_assessment': self.save_assessment,
            'save_post_assessment': self.save_hint,
        }

        if dispatch not in handlers:
            return 'Error'

        log.debug(get)
        before = self.get_progress()
        d = handlers[dispatch](get, system)
        after = self.get_progress()
        d.update({
            'progress_changed': after != before,
            'progress_status': Progress.to_js_status_str(after),
        })
        return json.dumps(d, cls=ComplexEncoder)

    def get_rubric_html(self, system):
        """
        Return the appropriate version of the rubric, based on the state.
        """
        if self.state == self.INITIAL:
            return ''

<<<<<<< HEAD
        rubric_renderer = CombinedOpenEndedRubric(system, False)
        rubric_html  = rubric_renderer.render_rubric(self.rubric)
=======
        rubric_renderer = CombinedOpenEndedRubric(system, True)
        success, rubric_html = rubric_renderer.render_rubric(self.rubric)
>>>>>>> 01fab2ec

        # we'll render it
        context = {'rubric': rubric_html,
                   'max_score': self._max_score,
        }

        if self.state == self.ASSESSING:
            context['read_only'] = False
        elif self.state in (self.POST_ASSESSMENT, self.DONE):
            context['read_only'] = True
        else:
            raise ValueError("Illegal state '%r'" % self.state)

        return system.render_template('self_assessment_rubric.html', context)

    def get_hint_html(self, system):
        """
        Return the appropriate version of the hint view, based on state.
        """
        if self.state in (self.INITIAL, self.ASSESSING):
            return ''

        if self.state == self.DONE:
            # display the previous hint
            latest = self.latest_post_assessment(system)
            hint = latest if latest is not None else ''
        else:
            hint = ''

        context = {'hint_prompt': self.hint_prompt,
                   'hint': hint}

        if self.state == self.POST_ASSESSMENT:
            context['read_only'] = False
        elif self.state == self.DONE:
            context['read_only'] = True
        else:
            raise ValueError("Illegal state '%r'" % self.state)

        return system.render_template('self_assessment_hint.html', context)

    def get_message_html(self):
        """
        Return the appropriate version of the message view, based on state.
        """
        if self.state != self.DONE:
            return ""

        return """<div class="save_message">{0}</div>""".format(self.submit_message)


    def save_answer(self, get, system):
        """
        After the answer is submitted, show the rubric.

        Args:
            get: the GET dictionary passed to the ajax request.  Should contain
                a key 'student_answer'

        Returns:
            Dictionary with keys 'success' and either 'error' (if not success),
            or 'rubric_html' (if success).
        """
        # Check to see if attempts are less than max
        if self.attempts > self.max_attempts:
            # If too many attempts, prevent student from saving answer and
            # seeing rubric.  In normal use, students shouldn't see this because
            # they won't see the reset button once they're out of attempts.
            return {
                'success': False,
                'error': 'Too many attempts.'
            }

        if self.state != self.INITIAL:
            return self.out_of_sync_error(get)

        error_message = ""
        # add new history element with answer and empty score and hint.
        success, get = self.append_image_to_student_answer(get)
        if success:
            get['student_answer'] = SelfAssessmentModule.sanitize_html(get['student_answer'])
            self.new_history_entry(get['student_answer'])
            self.change_state(self.ASSESSING)
        else:
            error_message = "There was a problem saving the image in your submission.  Please try a different image, or try pasting a link to an image into the answer box."

        return {
            'success': success,
            'rubric_html': self.get_rubric_html(system),
            'error': error_message,
            'student_response': get['student_answer'],
        }

    def save_assessment(self, get, system):
        """
        Save the assessment.  If the student said they're right, don't ask for a
        hint, and go straight to the done state.  Otherwise, do ask for a hint.

        Returns a dict { 'success': bool, 'state': state,

        'hint_html': hint_html OR 'message_html': html and 'allow_reset',

           'error': error-msg},

        with 'error' only present if 'success' is False, and 'hint_html' or
        'message_html' only if success is true
        """

        if self.state != self.ASSESSING:
            return self.out_of_sync_error(get)

        try:
            score = int(get['assessment'])
        except ValueError:
            return {'success': False, 'error': "Non-integer score value"}

        self.record_latest_score(score)

        d = {'success': True, }

        self.change_state(self.DONE)
        d['message_html'] = self.get_message_html()
        d['allow_reset'] = self._allow_reset()

        d['state'] = self.state
        return d

    def save_hint(self, get, system):
        '''
        Save the hint.
        Returns a dict { 'success': bool,
                         'message_html': message_html,
                         'error': error-msg,
                         'allow_reset': bool},
        with the error key only present if success is False and message_html
        only if True.
        '''
        if self.state != self.POST_ASSESSMENT:
            # Note: because we only ask for hints on wrong answers, may not have
            # the same number of hints and answers.
            return self.out_of_sync_error(get)

        self.record_latest_post_assessment(get['hint'])
        self.change_state(self.DONE)

        return {'success': True,
                'message_html': self.get_message_html(),
                'allow_reset': self._allow_reset()}


class SelfAssessmentDescriptor(XmlDescriptor, EditingDescriptor):
    """
    Module for adding self assessment questions to courses
    """
    mako_template = "widgets/html-edit.html"
    module_class = SelfAssessmentModule
    filename_extension = "xml"

    stores_state = True
    has_score = True
    template_dir_name = "selfassessment"

    js = {'coffee': [resource_string(__name__, 'js/src/html/edit.coffee')]}
    js_module_name = "HTMLEditingDescriptor"
    css = {'scss': [resource_string(__name__, 'css/editor/edit.scss'), resource_string(__name__, 'css/html/edit.scss')]}

    @classmethod
    def definition_from_xml(cls, xml_object, system):
        """
        Pull out the rubric, prompt, and submitmessage into a dictionary.

        Returns:
        {
        'submitmessage': 'some-html'
        'hintprompt': 'some-html'
        }
        """
        expected_children = ['submitmessage', 'hintprompt']
        for child in expected_children:
            if len(xml_object.xpath(child)) != 1:
                raise ValueError("Self assessment definition must include exactly one '{0}' tag".format(child))

        def parse(k):
            """Assumes that xml_object has child k"""
            return stringify_children(xml_object.xpath(k)[0])

        return {'submitmessage': parse('submitmessage'),
                'hintprompt': parse('hintprompt'),
        }

    def definition_to_xml(self, resource_fs):
        '''Return an xml element representing this definition.'''
        elt = etree.Element('selfassessment')

        def add_child(k):
            child_str = '<{tag}>{body}</{tag}>'.format(tag=k, body=self.definition[k])
            child_node = etree.fromstring(child_str)
            elt.append(child_node)

        for child in ['submitmessage', 'hintprompt']:
            add_child(child)

        return elt<|MERGE_RESOLUTION|>--- conflicted
+++ resolved
@@ -124,13 +124,8 @@
         if self.state == self.INITIAL:
             return ''
 
-<<<<<<< HEAD
         rubric_renderer = CombinedOpenEndedRubric(system, False)
-        rubric_html  = rubric_renderer.render_rubric(self.rubric)
-=======
-        rubric_renderer = CombinedOpenEndedRubric(system, True)
         success, rubric_html = rubric_renderer.render_rubric(self.rubric)
->>>>>>> 01fab2ec
 
         # we'll render it
         context = {'rubric': rubric_html,
