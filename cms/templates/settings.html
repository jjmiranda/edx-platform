<%page expression_filter="h"/>
<%inherit file="base.html" />
<%def name="online_help_token()"><% return "schedule" %></%def>
<%block name="title">${_("Schedule &amp; Details Settings")}</%block>
<%block name="bodyclass">is-signedin course schedule view-settings feature-upload</%block>

<%namespace name='static' file='static_content.html'/>
<%!
  import urllib
  from django.utils.translation import ugettext as _
  from contentstore import utils
  from openedx.core.djangolib.js_utils import (
      dump_js_escaped_json, js_escaped_string
  )
%>

<%block name="header_extras">
% for template_name in ["basic-modal", "modal-button", "upload-dialog", "license-selector", "course-settings-learning-fields", "course-instructor-details"]:
  <script type="text/template" id="${template_name}-tpl">
    <%static:include path="js/${template_name}.underscore" />
  </script>
% endfor
</%block>

<%block name="jsextra">
  <link rel="stylesheet" type="text/css" href="${static.url('js/vendor/timepicker/jquery.timepicker.css')}" />

  <script type="text/javascript">
window.CMS = window.CMS || {};
CMS.URL = CMS.URL || {};
<<<<<<< HEAD
CMS.URL.UPLOAD_ASSET = '${upload_asset_url}'
=======
CMS.URL.UPLOAD_ASSET = '${upload_asset_url | n, js_escaped_string}';
>>>>>>> 03dbb4b8
  </script>
</%block>

<%block name="requirejs">
    require(["js/factories/settings"], function(SettingsFactory) {
        SettingsFactory(
            "${details_url | n, js_escaped_string}",
            ${show_min_grade_warning | n, dump_js_escaped_json}
        );
    });
</%block>

<%block name="content">
<div class="wrapper-mast wrapper">
  <header class="mast has-subtitle">
    <h1 class="page-header">
      <small class="subtitle">${_("Settings")}</small>
      <span class="sr">&gt; </span>${_("Schedule & Details")}
    </h1>
  </header>
</div>

<div class="wrapper-content wrapper">
  <section class="content">
    <article class="content-primary" role="main">
      <form id="settings_details" class="settings-details" method="post" action="">
        <section class="group-settings basic">
          <header>
            <h2 class="title-2">${_("Basic Information")}</h2>
            <span class="tip">${_("The nuts and bolts of your course")}</span>
          </header>

          <ol class="list-input">
            <li class="field text is-not-editable" id="field-course-organization">
              <label for="course-organization">${_("Organization")}</label>
              <input title="${_('This field is disabled: this information cannot be changed.')}" type="text"
                class="long" id="course-organization" readonly />
            </li>

            <li class="field text is-not-editable" id="field-course-number">
              <label for="course-number">${_("Course Number")}</label>
              <input title="${_('This field is disabled: this information cannot be changed.')}" type="text"
                class="short" id="course-number" readonly>
            </li>

            <li class="field text is-not-editable" id="field-course-name">
              <label for="course-name">${_("Course Run")}</label>
              <input title="${_('This field is disabled: this information cannot be changed.')}" type="text"
                class="long" id="course-name" readonly />
            </li>
          </ol>

          % if about_page_editable:
          <div class="note note-promotion note-promotion-courseURL has-actions">
            <h3 class="title">${_("Course Summary Page")} <span class="tip">${_("(for student enrollment and access)")}</span></h3>
            <div class="copy">
              <%
                link_for_about_page = ("https:" if is_secure else "http:") + lms_link_for_about_page
              %>
              <p><a class="link-courseURL" rel="external" href="${link_for_about_page}">${link_for_about_page}</a></p>
            </div>

            <ul class="list-actions">
              <li class="action-item">
                <%
                  email_subject = urllib.quote(_("Enroll in {course_display_name}").format(
                      course_display_name = context_course.display_name_with_default_escaped
                  ).encode("utf-8"))
                  email_body = urllib.quote(_('The course "{course_display_name}", provided by {platform_name}, is open for enrollment. Please navigate to this course at {link_for_about_page} to enroll.').format(
                      course_display_name = context_course.display_name_with_default_escaped,
                      platform_name = settings.PLATFORM_NAME,
                      link_for_about_page = link_for_about_page
                  ).encode("utf-8"))
                %>
                <a title="${_('Send a note to students via email')}"
                    href="mailto:someone@domain.com?Subject=${email_subject}&body=${email_body}" class="action action-primary">
                    <i class="icon fa fa-envelope-o icon-inline"></i>${_("Invite your students")}</a>
              </li>
            </ul>
          </div>
          % endif

          % if not about_page_editable:
          <div class="notice notice-incontext notice-workflow">
            <h3 class="title">${_("Promoting Your Course with {platform_name}").format(platform_name=settings.PLATFORM_NAME)}</h3>
            <div class="copy">
              <p>${_(
                'Your course summary page will not be viewable until your course '
                'has been announced. To provide content for the page and preview '
                'it, follow the instructions provided by your Program Manager.')}
              </p>
            </div>
          </div>
          % endif
        </section>
        <hr class="divide" />

        % if credit_eligibility_enabled and is_credit_course:
          <section class="group-settings basic">
            <header>
              <h2 class="title-2">${_("Course Credit Requirements")}</h2>
              <span class="tip">${_("Steps required to earn course credit")}</span>
            </header>
            <span class="header-help tip">A requirement appears in this list when you publish the unit that contains the requirement.</span>

              % if credit_requirements:
                <ol class="list-input">
                  % if 'grade' in credit_requirements:
                    <li class="field text is-not-editable" id="credit-minimum-passing-grade">
                      <label>${_("Minimum Grade")}</label>
                        % for requirement in credit_requirements['grade']:
                          <label for="${requirement['name']}" class="sr">${_("Minimum Grade")}</label>
                          <input title="${_('This field is disabled: this information cannot be changed.')}" type="text"
                              class="long" id="${requirement['name']}" value="${'{0:.0f}%'.format(float(requirement['criteria']['min_grade'] or 0)*100)}" readonly />
                        % endfor
                    </li>
                  % endif

                  % if 'proctored_exam' in credit_requirements:
                    <li class="field text is-not-editable" id="credit-proctoring-requirements">
                      <label>${_("Successful Proctored Exam")}</label>
                        % for requirement in credit_requirements['proctored_exam']:
                          <label for="${requirement['name']}" class="sr">${_('Proctored Exam {number}').format(number=loop.index+1)}</label>
                          <input title="${_('This field is disabled: this information cannot be changed.')}" type="text"
                              class="long" id="${requirement['name']}" value="${requirement['display_name']}" readonly />
                        % endfor
                    </li>
                  % endif

                  % if 'reverification' in credit_requirements:
                    <li class="field text is-not-editable" id="credit-reverification-requirements">
                      <label>${_("ID Verification")}</label>
                        % for requirement in credit_requirements['reverification']:
                          <label for="${requirement['name']}" class="sr">${_('In-Course Reverification {number}').format(number=loop.index+1)}</label>
                          <input title="${_('This field is disabled: this information cannot be changed.')}" type="text"
                              class="long" id="${requirement['name']}" value="${requirement['display_name']}" readonly />
                        % endfor
                    </li>
                  % endif
                </ol>
              % else:
                <p>No credit requirements found.</p>
              % endif
          </section>
          <hr class="divide" />
        % endif

        <section class="group-settings schedule">
          <header>
            <h2 class="title-2">${_('Course Schedule')}</h2>
            <span class="tip">${_('Dates that control when your course can be viewed')}</span>
          </header>

          <ol class="list-input">
            <li class="field-group field-group-course-start" id="course-start">
              <div class="field date" id="field-course-start-date">
                <label for="course-start-date">${_("Course Start Date")}</label>
                <input type="text" class="start-date date start datepicker" id="course-start-date" placeholder="MM/DD/YYYY" autocomplete="off" />
                <span class="tip tip-stacked">${_("First day the course begins")}</span>
              </div>

              <div class="field time" id="field-course-start-time">
                <label for="course-start-time">${_("Course Start Time")}</label>
                <input type="text" class="time start timepicker" id="course-start-time" value="" placeholder="HH:MM" autocomplete="off" />
                <span class="tip tip-stacked timezone">${_("(UTC)")}</span>
              </div>
            </li>

            <li class="field-group field-group-course-end" id="course-end">
              <div class="field date" id="field-course-end-date">
                <label for="course-end-date">${_("Course End Date")}</label>
                <input type="text" class="end-date date end" id="course-end-date" placeholder="MM/DD/YYYY" autocomplete="off" />
                <span class="tip tip-stacked">${_("Last day your course is active")}</span>
              </div>

              <div class="field time" id="field-course-end-time">
                <label for="course-end-time">${_("Course End Time")}</label>
                <input type="text" class="time end" id="course-end-time" value="" placeholder="HH:MM" autocomplete="off" />
                <span class="tip tip-stacked timezone">${_("(UTC)")}</span>
              </div>
            </li>
          </ol>

          <ol class="list-input">
            <li class="field-group field-group-enrollment-start" id="enrollment-start">
              <div class="field date" id="field-enrollment-start-date">
                <label for="course-enrollment-start-date">${_("Enrollment Start Date")}</label>
                <input type="text" class="start-date date start" id="course-enrollment-start-date" placeholder="MM/DD/YYYY" autocomplete="off" />
                <span class="tip tip-stacked">${_("First day students can enroll")}</span>
              </div>

              <div class="field time" id="field-enrollment-start-time">
                <label for="course-enrollment-start-time">${_("Enrollment Start Time")}</label>
                <input type="text" class="time start" id="course-enrollment-start-time" value="" placeholder="HH:MM" autocomplete="off" />
                <span class="tip tip-stacked timezone">${_("(UTC)")}</span>
              </div>
            </li>
            <%
              enrollment_end_readonly = "readonly aria-readonly=\"true\"" if not enrollment_end_editable else ""
              enrollment_end_editable_class = "is-not-editable" if not enrollment_end_editable else ""
            %>
            <li class="field-group field-group-enrollment-end" id="enrollment-end">
              <div class="field date ${enrollment_end_editable_class}" id="field-enrollment-end-date">
                <label for="course-enrollment-end-date">${_("Enrollment End Date")}</label>
                <input type="text" class="end-date date end" id="course-enrollment-end-date" placeholder="MM/DD/YYYY" autocomplete="off" ${enrollment_end_readonly} />
                <span class="tip tip-stacked">
                  ${_("Last day students can enroll.")}
                % if not enrollment_end_editable:
                  ${_("Contact your edX Partner Manager to update these settings.")}
                % endif
                </span>
              </div>

              <div class="field time ${enrollment_end_editable_class}" id="field-enrollment-end-time">
                <label for="course-enrollment-end-time">${_("Enrollment End Time")}</label>
                <input type="text" class="time end" id="course-enrollment-end-time" value="" placeholder="HH:MM" autocomplete="off" ${enrollment_end_readonly} />
                <span class="tip tip-stacked timezone">${_("(UTC)")}</span>
              </div>
            </li>
          </ol>

          % if not about_page_editable:
          <div class="notice notice-incontext notice-workflow">
            <h3 class="title">${_("These Dates Are Not Used When Promoting Your Course")}</h3>
            <div class="copy">
              <p>${_(
                'These dates impact <strong>when your courseware can be viewed</strong>, '
                'but they are <strong>not the dates shown on your course summary page</strong>. '
                'To provide the course start and registration dates as shown on your course '
                'summary page, follow the instructions provided by your Program Manager.'
              )}</p>
            </div>
          </div>
          % endif
        </section>

        % if about_page_editable:
        <section class="group-settings course_details">
          <header>
            <h2 class="title-2">${_('Course Details')}</h2>
            <span class="tip">${_('Provide useful information about your course')}</span>
          </header>
          <ol class="list-input">
            <li class="field" id="field-course-language">
              <label for="course-language">${_("Course Language")}</label>
              <select id="course-language">
                <option value="" selected> - </option>
                % for lang, label in language_options:
                  <option value="${lang}">${label}</option>
                % endfor
              </select>
              <span class="tip tip-stacked">${_("Identify the course language here. This is used to assist users find courses that are taught in a specific language.")}</span>
            </li>
          </ol>
        </section>
        % endif

        <hr class="divide" />
            <section class="group-settings marketing">
              <header>
                <h2 class="title-2">${_("Introducing Your Course")}</h2>
                <span class="tip">${_("Information for prospective students")}</span>
              </header>
              <ol class="list-input">

                % if enable_extended_course_details:
                <li class="field text" id="field-course-title">
                  <label for="course-title">${_("Course Title")}</label>
                  <input type="text" id="course-title" data-display-name="${context_course.display_name}">
                  <span class="tip tip-stacked">${_("Displayed as title on the course details page. Limit to 50 characters.")}</span>
                </li>
                <li class="field text" id="field-course-subtitle">
                  <label for="course-subtitle">${_("Course Subtitle")}</label>
                  <input type="text" id="course-subtitle">
                  <span class="tip tip-stacked">${_("Displayed as subtitle on the course details page. Limit to 150 characters.")}</span>
                </li>
                <li class="field text" id="field-course-duration">
                  <label for="course-duration">${_("Course Duration")}</label>
                  <input type="text" id="course-duration">
                  <span class="tip tip-stacked">${_("Displayed on the course details page. Limit to 50 characters.")}</span>
                </li>
                <li class="field text" id="field-course-description">
                  <label for="course-description">${_("Course Description")}</label>
                  <textarea class="text" id="course-description"></textarea>
                  <span class="tip tip-stacked">${_("Displayed on the course details page. Limit to 1000 characters.")}</span>
                </li>
                % endif

                % if short_description_editable:
                <li class="field text" id="field-course-short-description">
                  <label for="course-short-description">${_("Course Short Description")}</label>
                  <textarea class="text" id="course-short-description"></textarea>
                  <span class="tip tip-stacked">${_("Appears on the course catalog page when students roll over the course name. Limit to ~150 characters")}</span>
                </li>
                % endif

                % if about_page_editable:
                <li class="field text" id="field-course-overview">
                  <label for="course-overview">${_("Course Overview")}</label>
                  <textarea class="tinymce text-editor" id="course-overview"></textarea>
                  <%def name='overview_text()'><%
                    a_link_start = '<a class="link-courseURL" rel="external" href="'
                    a_link_end = '">' + _("your course summary page") + '</a>'
                    a_link = a_link_start + lms_link_for_about_page + a_link_end
                    text = _("Introductions, prerequisites, FAQs that are used on %s (formatted in HTML)") % a_link
                    %>${text}</%def>
                  <span class="tip tip-stacked">${overview_text()}</span>
                </li>
                % endif

                <li class="field image" id="field-course-image">
                  <label for="course-image-url">${_("Course Card Image")}</label>
                  <div class="current current-course-image">
                    % if context_course.course_image:
                    <span class="wrapper-course-image">
                      <img class="course-image" id="course-image" src="${course_image_url}" alt="${_('Course Card Image')}"/>
                    </span>

                    <span class="msg msg-help">
                    ${_("You can manage this image along with all of your other <a href='{}'>files &amp; uploads</a>").format(upload_asset_url)}
                    </span>

                    % else:
                    <span class="wrapper-course-image">
                      <img class="course-image placeholder" id="course-image" src="${course_image_url}" alt="${_('Course Card Image')}"/>
                    </span>
                    <span class="msg msg-empty">${_("Your course currently does not have an image. Please upload one (JPEG or PNG format, and minimum suggested dimensions are 375px wide by 200px tall)")}</span>
                    % endif
                  </div>

                  <div class="wrapper-input">
                    <div class="input">
                      ## Translators: This is the placeholder text for a field that requests the URL for a course image
                      <input type="text" dir="ltr" class="long new-course-image-url" id="course-image-url" value="" placeholder="${_("Your course image URL")}" autocomplete="off" />
                      <span class="tip tip-stacked">${_("Please provide a valid path and name to your course image (Note: only JPEG or PNG format supported)")}</span>
                    </div>
                    <button type="button" class="action action-upload-image" id="upload-course-image">${_("Upload Course Card Image")}</button>
                  </div>
                </li>

                % if enable_extended_course_details:
                <li class="field image" id="field-banner-image">
                  <label for="banner-image-url">${_("Course Banner Image")}</label>
                  <div class="current current-course-image">
                    % if context_course.banner_image:
                    <span class="wrapper-course-image">
                      <img class="course-image" id="banner-image" src="${banner_image_url}" alt="${_('Course Banner Image')}"/>
                    </span>

                    <span class="msg msg-help">
                    ${_("You can manage this image along with all of your other <a href='{}'>files &amp; uploads</a>").format(upload_asset_url)}
                    </span>

                    % else:
                    <span class="wrapper-course-image">
                      <img class="course-image placeholder" id="banner-image" src="${banner_image_url}" alt="${_('Course Banner Image')}"/>
                    </span>
                    <span class="msg msg-empty">${_("Your course currently does not have an image. Please upload one (JPEG or PNG format, and minimum suggested dimensions are 1440px wide by 400px tall)")}</span>
                    % endif
                  </div>

                  <div class="wrapper-input">
                    <div class="input">
                      ## Translators: This is the placeholder text for a field that requests the URL for a course banner image
                      <input type="text" dir="ltr" class="long new-course-image-url" id="banner-image-url" value="" placeholder="${_("Your banner image URL")}" autocomplete="off" />
                      <span class="tip tip-stacked">${_("Please provide a valid path and name to your banner image (Note: only JPEG or PNG format supported)")}</span>
                    </div>
                    <button type="button" class="action action-upload-image" id="upload-banner-image">${_("Upload Course Banner Image")}</button>
                  </div>
                </li>

                <li class="field image" id="field-video-thumbnail-image">
                  <label for="video-thumbnail-image-url">${_("Course Video Thumbnail Image")}</label>
                  <div class="current current-course-image">
                    % if context_course.video_thumbnail_image:
                    <span class="wrapper-course-image">
                      <img class="course-image" id="video-thumbnail-image" src="${video_thumbnail_image_url}" alt="${_('Video Thumbnail Image')}"/>
                    </span>

                    <span class="msg msg-help">
                    ${_("You can manage this image along with all of your other <a href='{}'>files &amp; uploads</a>").format(upload_asset_url)}
                    </span>

                    % else:
                    <span class="wrapper-course-image">
                      <img class="course-image placeholder" id="video-thumbnail-image" src="${video_thumbnail_image_url}" alt="${_('Video Thumbnail Image')}"/>
                    </span>
                    <span class="msg msg-empty">${_("Your course currently does not have a video thumbnail image. Please upload one (JPEG or PNG format, and minimum suggested dimensions are 375px wide by 200px tall)")}</span>
                    % endif
                  </div>

                  <div class="wrapper-input">
                    <div class="input">
                      ## Translators: This is the placeholder text for a field that requests the URL for a course video thumbnail image
                      <input type="text" dir="ltr" class="long new-course-image-url" id="video-thumbnail-image-url" value="" placeholder="${_("Your video thumbnail image URL")}" autocomplete="off" />
                      <span class="tip tip-stacked">${_("Please provide a valid path and name to your video thumbnail image (Note: only JPEG or PNG format supported)")}</span>
                    </div>
                    <button type="button" class="action action-upload-image" id="upload-video-thumbnail-image">${_("Upload Video Thumbnail Image")}</button>
                  </div>
                </li>
                % endif

                % if about_page_editable:
                <li class="field video" id="field-course-introduction-video">
                  <label for="course-introduction-video">${_("Course Introduction Video")}</label>
                  <div class="input input-existing">
                    <div class="current current-course-introduction-video">
                      <iframe width="618" height="350" title="${_('Course Introduction Video')}" src="" frameborder="0" allowfullscreen></iframe>
                    </div>
                    <div class="actions">
                      <a href="#" class="remove-item remove-course-introduction-video remove-video-data"><span class="delete-icon"></span>${_("Delete Current Video")}</a>
                    </div>
                  </div>

                  <div class="input">
                    ## Translators: This is the placeholder text for a field that requests a YouTube video ID for a course video
                    <input type="text"  dir="ltr" class="long new-course-introduction-video add-video-data" id="course-introduction-video" value="" placeholder="${_("your YouTube video's ID")}" autocomplete="off" />
                    <span class="tip tip-stacked">${_("Enter your YouTube video's ID (along with any restriction parameters)")}</span>
                  </div>
                </li>
                  % endif
              </ol>
            </section>

          % if enable_extended_course_details:
            <hr class="divide" />
            <section class="group-settings course-learning-info">
              <header>
                <h2 class="title-2">${_("Learning Outcomes")}</h2>
                <span class="tip">${_("Add the learning outcomes for this course")}</span>
              </header>
              <ol class="list-input enum">
                <li class="course-settings-learning-fields"></li>
              </ol>
              <div class="actions">
                <button type="button" class="action action-primary button new-button add-course-learning-info">
                  <i class="icon fa fa-plus icon-inline"></i>${_("Add Learning Outcome")}
                </button>
              </div>
            </section>

            <hr class="divide" />
            <section class="group-settings instructor-types">
              <header>
                <h2 class="title-2">${_("Instructors")}</h2>
                <span class="tip">${_("Add details about the instructors for this course")}</span>
              </header>
              <ol class="list-input enum">
                <li class="course-instructor-details-fields"></li>
              </ol>
              <div class="actions">
                <button type="button" class="action action-primary button new-button add-course-instructor-info">
                  <i class="icon fa fa-plus icon-inline"></i>${_("Add Instructor")}
                </button>
              </div>
            </section>
          % endif

          % if about_page_editable or is_prerequisite_courses_enabled or is_entrance_exams_enabled:
            <hr class="divide" />

            <section class="group-settings requirements">
              <header>
                <h2 class="title-2">${_("Requirements")}</h2>
                <span class="tip">${_("Expectations of the students taking this course")}</span>
              </header>

              <ol class="list-input">
                % if about_page_editable:
                <li class="field text" id="field-course-effort">
                  <label for="course-effort">${_("Hours of Effort per Week")}</label>
                  <input type="text" class="short time" id="course-effort" placeholder="HH:MM" />
                  <span class="tip tip-inline">${_("Time spent on all course work")}</span>
                </li>
                % endif
                % if is_prerequisite_courses_enabled:
                <li class="field field-select" id="field-pre-requisite-course">
                    <label for="pre-requisite-course">${_("Prerequisite Course")}</label>
                    <select class="input" id="pre-requisite-course">
                        <option value="">${_("None")}</option>
                        % for course_info in sorted(possible_pre_requisite_courses, key=lambda s: s['display_name'].lower() if s['display_name'] is not None else ''):
                        <option value="${course_info['course_key']}">${course_info['display_name']}</option>
                        % endfor
                    </select>
                    <span class="tip tip-inline">${_("Course that students must complete before beginning this course")}</span>
                    <button type="submit" class="sr" name="submit" value="submit">${_("set pre-requisite course")}</button>
                </li>
                % endif
                % if is_entrance_exams_enabled:
                <li>
                    <h3 id="heading-entrance-exam">${_("Entrance Exam")}</h3>
                    <div class="show-data">
                        <div class="heading">
                            <input type="checkbox" id="entrance-exam-enabled" />
                            <label for="entrance-exam-enabled">${_("Require students to pass an exam before beginning the course.")}</label>
                        </div>
                         <div class="div-grade-requirements" hidden="hidden">
                          <p><span class="tip tip-inline">${_("You can now view and author your course entrance exam from the {link_start}Course Outline{link_end}.").format(link_start="<a href='{}'>".format(course_handler_url), link_end="</a>")}</span></p>
                          <p><h3>${_("Grade Requirements")}</h3></p>
                          <p><div><input type="text" id="entrance-exam-minimum-score-pct" aria-describedby="min-score-format"><span id="min-score-format" class="tip tip-inline">${_(" %")}</span></div></p>
                          <p><span class="tip tip-inline">${_("The score student must meet in order to successfully complete the entrance exam. ")}</span></p>
                        </div>
                    </div>
                </li>
                % endif
              </ol>
            </section>
          % endif

          % if self_paced_enabled:

            <hr class="divide" />

            <section class="group-settings pacing">
              <header>
                <h2 class="title-2">${_("Course Pacing")}</h2>
                <span class="tip">${_("Set the pacing for this course")}</span>
              </header>
              <span class="msg" id="course-pace-toggle-tip"></span>

              <ol class="list-input">
                <li class="field">
                  <input type="radio" class="field-radio" name="self-paced" id="course-pace-instructor-paced" value="false"/>
                  <label class="course-pace-label" for="course-pace-instructor-paced">Instructor-Paced</label>
                  <span class="tip">${_("Instructor-paced courses progress at the pace that the course author sets. You can configure release dates for course content and due dates for assignments.")}</span>
                </li>
                <li class="field">
                  <input type="radio" class="field-radio" name="self-paced" id="course-pace-self-paced" value="true"/>
                  <label class="course-pace-label" for="course-pace-self-paced">Self-Paced</label>
                  <span class="tip">${_("Self-paced courses do not have release dates for course content or due dates for assignments. Learners can complete course material at any time before the course end date.")}</span>
                </li>
              </ol>
            </section>

          % endif

          % if settings.FEATURES.get("LICENSING", False):
            <hr class="divide" />

            <section class="group-settings license">
              <header>
                <h2 class="title-2">${_("Course Content License")}</h2>
                ## Translators: At the course settings, the editor is able to select the default course content license.
                ## The course content will have this license set, some assets can override the license with their own.
                ## In the form, the license selector for course content is described using the following string:
                <span class="tip">${_("Select the default license for course content")}</span>
              </header>

              <ol class="list-input">
                <li class="field text" id="field-course-license">
                  <div id="course-license-selector"></div>
                </li>
              </ol>
            </section>
          % endif
      </form>
    </article>
    <aside class="content-supplementary" role="complementary">
     <div class="bit">
        <h3 class="title-3">${_("How are these settings used?")}</h3>
        <p>${_("Your course's schedule determines when students can enroll in and begin a course.")}</p>

        <p>${_("Other information from this page appears on the About page for your course. This information includes the course overview, course image, introduction video, and estimated time requirements. Students use About pages to choose new courses to take.")}</p>
     </div>

     <div class="bit">
     % if context_course:
          <%
            course_team_url = utils.reverse_course_url('course_team_handler', context_course.id)
            grading_config_url = utils.reverse_course_url('grading_handler', context_course.id)
            advanced_config_url = utils.reverse_course_url('advanced_settings_handler', context_course.id)
          %>
        <h3 class="title-3">${_("Other Course Settings")}</h3>
        <nav class="nav-related" aria-label="${_('Other Course Settings')}">
          <ul>
            <li class="nav-item"><a href="${grading_config_url}">${_("Grading")}</a></li>
            <li class="nav-item"><a href="${course_team_url}">${_("Course Team")}</a></li>
            <li class="nav-item"><a href="${utils.reverse_course_url('group_configurations_list_handler', context_course.id)}">${_("Group Configurations")}</a></li>
            <li class="nav-item"><a href="${advanced_config_url}">${_("Advanced Settings")}</a></li>
          </ul>
        </nav>
     % endif
     </div>
    </aside>
  </section>
</div>
</%block><|MERGE_RESOLUTION|>--- conflicted
+++ resolved
@@ -28,11 +28,7 @@
   <script type="text/javascript">
 window.CMS = window.CMS || {};
 CMS.URL = CMS.URL || {};
-<<<<<<< HEAD
-CMS.URL.UPLOAD_ASSET = '${upload_asset_url}'
-=======
 CMS.URL.UPLOAD_ASSET = '${upload_asset_url | n, js_escaped_string}';
->>>>>>> 03dbb4b8
   </script>
 </%block>
 
