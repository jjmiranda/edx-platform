## -*- coding: utf-8 -*-
<%! from django.utils.translation import ugettext as _ %>
<%! from django.template.defaultfilters import escapejs %>
<%namespace name='static' file='static_content.html'/>

<!doctype html>
<!--[if IE 7]><html class="ie7 lte9 lte8 lte7" lang="${LANGUAGE_CODE}"><![endif]-->
<!--[if IE 8]><html class="ie8 lte9 lte8" lang="${LANGUAGE_CODE}"><![endif]-->
<!--[if IE 9]><html class="ie9 lte9" lang="${LANGUAGE_CODE}"><![endif]-->
<!--[if gt IE 9]><!--><html lang="${LANGUAGE_CODE}"><!--<![endif]-->
<%
    # set doc language direction
    from django.utils.translation import get_language_bidi
    dir_rtl = 'rtl' if get_language_bidi() else 'ltr'
%>
  <head dir="${dir_rtl}">
    <meta charset="utf-8">
    <meta http-equiv="X-UA-Compatible" content="IE=edge,chrome=1">
    <title>
        <%block name="title"></%block> |
        % if context_course:
        <% ctx_loc = context_course.location %>
        ${context_course.display_name_with_default | h} |
        % endif
        edX Studio
    </title>

    <meta name="viewport" content="width=device-width,initial-scale=1">
    <meta name="path_prefix" content="${EDX_ROOT_URL}">

    <%static:css group='style-vendor'/>
    <%static:css group='style-vendor-tinymce-content'/>
    <%static:css group='style-vendor-tinymce-skin'/>
    <%static:css group='style-app'/>
    <%static:css group='style-app-extend1'/>
    <%static:css group='style-xmodule'/>

    <%include file="widgets/segment-io.html" />

    <%block name="header_extras"></%block>
  </head>

  <body class="${dir_rtl} <%block name='bodyclass'></%block> lang_${LANGUAGE_CODE}">
  <%block name="view_notes"></%block>

    <a class="nav-skip" href="#content">${_("Skip to this view's content")}</a>

    <script type="text/javascript">
      window.baseUrl = "${settings.STATIC_URL}";
      var require = {baseUrl: window.baseUrl};
    </script>
    <script type="text/javascript" src="${static.url("js/vendor/require.js")}"></script>
    <script type="text/javascript" src="${static.url("require-config.js")}"></script>

    ## js templates
    <script id="system-feedback-tpl" type="text/template">
      <%static:include path="js/system-feedback.underscore" />
    </script>

<<<<<<< HEAD
    <script type="text/javascript">
        // TODO: Remove this!
        // This is a stop-gap "fix" to silence a Studio exception.
        function setupFullScreenImage(){}
    </script>

    % if context_course:
        <script type="text/javascript">
        require(['js/models/course'], function(Course) {
            window.course = new Course({
                id: "${context_course.id}",
                name: "${context_course.display_name_with_default | h}",
                url_name: "${context_course.location.name | h}",
                org: "${context_course.location.org | h}",
                num: "${context_course.location.course | h}",
                revision: "${context_course.location.revision | h}"
            });
        });
        </script>
    % endif

=======
>>>>>>> f30ad29b
    <!-- view -->
    <div class="wrapper wrapper-view" dir="${dir_rtl}">
        <% online_help_token = self.online_help_token() if hasattr(self, 'online_help_token') else None %>
        <%include file="widgets/header.html" args="online_help_token=online_help_token" />

      <div id="page-alert">
      <%block name="page_alert"></%block>
      </div>

      <div id="content">
      <%block name="content"></%block>
      </div>

      % if user.is_authenticated():
        <%include file="widgets/sock.html" args="online_help_token=online_help_token" />
      % endif
      <%include file="widgets/footer.html" />
      <%include file="widgets/tender.html" />

      <div id="page-notification"></div>
    </div>

    <div id="page-prompt"></div>
    <%block name="jsextra"></%block>
    <script type="text/javascript">
      require(['js/factories/common_deps'], function () {
          require(['js/factories/base'], function () {
            % if context_course:
              require(['js/factories/course'], function(CourseFactory) {
                  CourseFactory({
                      id: "${context_course.id | escapejs}",
                      name: "${context_course.display_name_with_default | h}",
                      url_name: "${context_course.location.name | h}",
                      org: "${context_course.location.org | h}",
                      num: "${context_course.location.course | h}",
                      revision: "${context_course.location.revision | h}"
                  });
              });
            % endif
            % if user.is_authenticated():
                require(['js/sock']);
            % endif
            <%block name='requirejs'></%block>
          });
      });
    </script>
    <div class="modal-cover"></div>
  </body>
</html><|MERGE_RESOLUTION|>--- conflicted
+++ resolved
@@ -57,30 +57,12 @@
       <%static:include path="js/system-feedback.underscore" />
     </script>
 
-<<<<<<< HEAD
     <script type="text/javascript">
         // TODO: Remove this!
         // This is a stop-gap "fix" to silence a Studio exception.
         function setupFullScreenImage(){}
     </script>
 
-    % if context_course:
-        <script type="text/javascript">
-        require(['js/models/course'], function(Course) {
-            window.course = new Course({
-                id: "${context_course.id}",
-                name: "${context_course.display_name_with_default | h}",
-                url_name: "${context_course.location.name | h}",
-                org: "${context_course.location.org | h}",
-                num: "${context_course.location.course | h}",
-                revision: "${context_course.location.revision | h}"
-            });
-        });
-        </script>
-    % endif
-
-=======
->>>>>>> f30ad29b
     <!-- view -->
     <div class="wrapper wrapper-view" dir="${dir_rtl}">
         <% online_help_token = self.online_help_token() if hasattr(self, 'online_help_token') else None %>
